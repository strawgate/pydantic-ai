from __future__ import annotations as _annotations

import base64
from collections.abc import AsyncIterator, Awaitable
from contextlib import asynccontextmanager
from dataclasses import dataclass, field
from datetime import datetime
from typing import Any, Literal, Union, cast, overload
from uuid import uuid4

from typing_extensions import assert_never

from pydantic_ai.builtin_tools import CodeExecutionTool, WebSearchTool
from pydantic_ai.exceptions import UserError
from pydantic_ai.providers import Provider

from .. import UnexpectedModelBehavior, _utils, usage
from ..messages import (
    AudioUrl,
    BinaryContent,
    DocumentUrl,
    ImageUrl,
    ModelMessage,
    ModelRequest,
    ModelResponse,
    ModelResponsePart,
    ModelResponseStreamEvent,
    RetryPromptPart,
    ServerToolCallPart,
    ServerToolReturnPart,
    SystemPromptPart,
    TextPart,
    ToolCallPart,
    ToolReturnPart,
    UserPromptPart,
    VideoUrl,
)
from ..profiles import ModelProfileSpec
from ..settings import ModelSettings
from ..tools import ToolDefinition
from . import (
    Model,
    ModelRequestParameters,
    StreamedResponse,
    cached_async_http_client,
    check_allow_model_requests,
    get_user_agent,
)

try:
    from google import genai
    from google.genai.types import (
        ContentDict,
        ContentUnionDict,
        FunctionCallDict,
        FunctionCallingConfigDict,
        FunctionCallingConfigMode,
        FunctionDeclarationDict,
        GenerateContentConfigDict,
        GenerateContentResponse,
        GoogleSearchDict,
        Part,
        PartDict,
        SafetySettingDict,
        ThinkingConfigDict,
        ToolCodeExecutionDict,
        ToolConfigDict,
        ToolDict,
        ToolListUnionDict,
    )

    from ..providers.google import GoogleProvider
except ImportError as _import_error:
    raise ImportError(
        'Please install `google-genai` to use the Google model, '
        'you can use the `google` optional group — `pip install "pydantic-ai-slim[google]"`'
    ) from _import_error

LatestGoogleModelNames = Literal[
    'gemini-1.5-flash',
    'gemini-1.5-flash-8b',
    'gemini-1.5-pro',
    'gemini-1.0-pro',
    'gemini-2.0-flash',
    'gemini-2.0-flash-lite-preview-02-05',
    'gemini-2.0-pro-exp-02-05',
    'gemini-2.5-flash-preview-05-20',
    'gemini-2.5-pro-exp-03-25',
    'gemini-2.5-pro-preview-05-06',
]
"""Latest Gemini models."""

GoogleModelName = Union[str, LatestGoogleModelNames]
"""Possible Gemini model names.

Since Gemini supports a variety of date-stamped models, we explicitly list the latest models but
allow any name in the type hints.
See [the Gemini API docs](https://ai.google.dev/gemini-api/docs/models/gemini#model-variations) for a full list.
"""


class GoogleModelSettings(ModelSettings, total=False):
    """Settings used for a Gemini model request.

    ALL FIELDS MUST BE `gemini_` PREFIXED SO YOU CAN MERGE THEM WITH OTHER MODELS.
    """

    google_safety_settings: list[SafetySettingDict]
    """The safety settings to use for the model.

    See <https://ai.google.dev/gemini-api/docs/safety-settings> for more information.
    """

    google_thinking_config: ThinkingConfigDict
    """The thinking configuration to use for the model.

    See <https://ai.google.dev/gemini-api/docs/thinking> for more information.
    """

    google_labels: dict[str, str]
    """User-defined metadata to break down billed charges. Only supported by the Vertex AI API.

    See the [Gemini API docs](https://cloud.google.com/vertex-ai/generative-ai/docs/multimodal/add-labels-to-api-calls) for use cases and limitations.
    """


@dataclass(init=False)
class GoogleModel(Model):
    """A model that uses Gemini via `generativelanguage.googleapis.com` API.

    This is implemented from scratch rather than using a dedicated SDK, good API documentation is
    available [here](https://ai.google.dev/api).

    Apart from `__init__`, all methods are private or match those of the base class.
    """

    client: genai.Client = field(repr=False)

    _model_name: GoogleModelName = field(repr=False)
    _provider: Provider[genai.Client] = field(repr=False)
    _url: str | None = field(repr=False)
    _system: str = field(default='google', repr=False)

    def __init__(
        self,
        model_name: GoogleModelName,
        *,
        provider: Literal['google-gla', 'google-vertex'] | Provider[genai.Client] = 'google-gla',
        profile: ModelProfileSpec | None = None,
    ):
        """Initialize a Gemini model.

        Args:
            model_name: The name of the model to use.
            provider: The provider to use for authentication and API access. Can be either the string
                'google-gla' or 'google-vertex' or an instance of `Provider[httpx.AsyncClient]`.
                If not provided, a new provider will be created using the other parameters.
            profile: The model profile to use. Defaults to a profile picked by the provider based on the model name.
        """
        self._model_name = model_name

        if isinstance(provider, str):
            provider = GoogleProvider(vertexai=provider == 'google-vertex')  # pragma: lax no cover

        self._provider = provider
        self._system = provider.name
        self.client = provider.client
        self._profile = profile or provider.model_profile

    @property
    def base_url(self) -> str:
        return self._provider.base_url

    async def request(
        self,
        messages: list[ModelMessage],
        model_settings: ModelSettings | None,
        model_request_parameters: ModelRequestParameters,
    ) -> ModelResponse:
        check_allow_model_requests()
        model_settings = cast(GoogleModelSettings, model_settings or {})
        response = await self._generate_content(messages, False, model_settings, model_request_parameters)
        return self._process_response(response)

    @asynccontextmanager
    async def request_stream(
        self,
        messages: list[ModelMessage],
        model_settings: ModelSettings | None,
        model_request_parameters: ModelRequestParameters,
    ) -> AsyncIterator[StreamedResponse]:
        check_allow_model_requests()
        model_settings = cast(GoogleModelSettings, model_settings or {})
        response = await self._generate_content(messages, True, model_settings, model_request_parameters)
        yield await self._process_streamed_response(response)  # type: ignore

    @property
    def model_name(self) -> GoogleModelName:
        """The model name."""
        return self._model_name

    @property
    def system(self) -> str:
        """The system / model provider."""
        return self._system

    def _get_tools(self, model_request_parameters: ModelRequestParameters) -> list[ToolDict] | None:
        tools: list[ToolDict] = [
            ToolDict(function_declarations=[_function_declaration_from_tool(t)])
            for t in model_request_parameters.function_tools
        ]
        if model_request_parameters.output_tools:
            tools += [
                ToolDict(function_declarations=[_function_declaration_from_tool(t)])
                for t in model_request_parameters.output_tools
            ]
        for tool in model_request_parameters.builtin_tools:
            if isinstance(tool, WebSearchTool):
                tools.append(ToolDict(google_search=GoogleSearchDict()))
            elif isinstance(tool, CodeExecutionTool):
                tools.append(ToolDict(code_execution=ToolCodeExecutionDict()))
            else:
                raise UserError(f'Unsupported builtin tool: {tool}')
        return tools or None

    def _get_tool_config(
        self, model_request_parameters: ModelRequestParameters, tools: list[ToolDict] | None
    ) -> ToolConfigDict | None:
        if model_request_parameters.allow_text_output:
            return None
        elif tools:
            names: list[str] = []
            for tool in tools:
                for function_declaration in tool.get('function_declarations') or []:
                    if name := function_declaration.get('name'):  # pragma: no branch
                        names.append(name)
            return _tool_config(names)
        else:
            return _tool_config([])  # pragma: no cover

    @overload
    async def _generate_content(
        self,
        messages: list[ModelMessage],
        stream: Literal[False],
        model_settings: GoogleModelSettings,
        model_request_parameters: ModelRequestParameters,
    ) -> GenerateContentResponse: ...

    @overload
    async def _generate_content(
        self,
        messages: list[ModelMessage],
        stream: Literal[True],
        model_settings: GoogleModelSettings,
        model_request_parameters: ModelRequestParameters,
    ) -> Awaitable[AsyncIterator[GenerateContentResponse]]: ...

    async def _generate_content(
        self,
        messages: list[ModelMessage],
        stream: bool,
        model_settings: GoogleModelSettings,
        model_request_parameters: ModelRequestParameters,
    ) -> GenerateContentResponse | Awaitable[AsyncIterator[GenerateContentResponse]]:
        tools = self._get_tools(model_request_parameters)
        tool_config = self._get_tool_config(model_request_parameters, tools)
        system_instruction, contents = await self._map_messages(messages)

        config = GenerateContentConfigDict(
            http_options={'headers': {'Content-Type': 'application/json', 'User-Agent': get_user_agent()}},
            system_instruction=system_instruction,
            temperature=model_settings.get('temperature'),
            top_p=model_settings.get('top_p'),
            max_output_tokens=model_settings.get('max_tokens'),
            presence_penalty=model_settings.get('presence_penalty'),
            frequency_penalty=model_settings.get('frequency_penalty'),
            safety_settings=model_settings.get('google_safety_settings'),
            thinking_config=model_settings.get('google_thinking_config'),
            labels=model_settings.get('google_labels'),
            tools=cast(ToolListUnionDict, tools),
            tool_config=tool_config,
        )

        func = self.client.aio.models.generate_content_stream if stream else self.client.aio.models.generate_content
        return await func(model=self._model_name, contents=contents, config=config)  # type: ignore

    def _process_response(self, response: GenerateContentResponse) -> ModelResponse:
        if not response.candidates or len(response.candidates) != 1:
            raise UnexpectedModelBehavior('Expected exactly one candidate in Gemini response')  # pragma: no cover
        if response.candidates[0].content is None or response.candidates[0].content.parts is None:
            if response.candidates[0].finish_reason == 'SAFETY':
                raise UnexpectedModelBehavior('Safety settings triggered', str(response))
            else:
                raise UnexpectedModelBehavior(
                    'Content field missing from Gemini response', str(response)
                )  # pragma: no cover
        parts = response.candidates[0].content.parts or []
        vendor_id = response.response_id or None
        vendor_details: dict[str, Any] | None = None
        finish_reason = response.candidates[0].finish_reason
        if finish_reason:  # pragma: no branch
            vendor_details = {'finish_reason': finish_reason.value}
        usage = _metadata_as_usage(response)
        usage.requests = 1
        return _process_response_from_parts(
            parts, response.model_version or self._model_name, usage, vendor_id=vendor_id, vendor_details=vendor_details
        )

    async def _process_streamed_response(self, response: AsyncIterator[GenerateContentResponse]) -> StreamedResponse:
        """Process a streamed response, and prepare a streaming response to return."""
        peekable_response = _utils.PeekableAsyncStream(response)
        first_chunk = await peekable_response.peek()
        if isinstance(first_chunk, _utils.Unset):
            raise UnexpectedModelBehavior('Streamed response ended without content or tool calls')  # pragma: no cover

        return GeminiStreamedResponse(
            _model_name=self._model_name,
            _response=peekable_response,
            _timestamp=first_chunk.create_time or _utils.now_utc(),
        )

    async def _map_messages(self, messages: list[ModelMessage]) -> tuple[ContentDict | None, list[ContentUnionDict]]:
        contents: list[ContentUnionDict] = []
        system_parts: list[PartDict] = []

        for m in messages:
            if isinstance(m, ModelRequest):
                message_parts: list[PartDict] = []

                for part in m.parts:
                    if isinstance(part, SystemPromptPart):
                        system_parts.append({'text': part.content})
                    elif isinstance(part, UserPromptPart):
                        message_parts.extend(await self._map_user_prompt(part))
                    elif isinstance(part, ToolReturnPart):
                        message_parts.append(
                            {
                                'function_response': {
                                    'name': part.tool_name,
                                    'response': part.model_response_object(),
                                    'id': part.tool_call_id,
                                }
                            }
                        )
                    elif isinstance(part, RetryPromptPart):
                        if part.tool_name is None:
                            message_parts.append({'text': part.model_response()})  # pragma: no cover
                        else:
                            message_parts.append(
                                {
                                    'function_response': {
                                        'name': part.tool_name,
                                        'response': {'call_error': part.model_response()},
                                        'id': part.tool_call_id,
                                    }
                                }
                            )
                    else:
                        assert_never(part)

                if message_parts:  # pragma: no branch
                    contents.append({'role': 'user', 'parts': message_parts})
            elif isinstance(m, ModelResponse):
                contents.append(_content_model_response(m))
            else:
                assert_never(m)
        if instructions := self._get_instructions(messages):
            system_parts.insert(0, {'text': instructions})
        system_instruction = ContentDict(role='user', parts=system_parts) if system_parts else None
        return system_instruction, contents

    async def _map_user_prompt(self, part: UserPromptPart) -> list[PartDict]:
        if isinstance(part.content, str):
            return [{'text': part.content}]
        else:
            content: list[PartDict] = []
            for item in part.content:
                if isinstance(item, str):
                    content.append({'text': item})
                elif isinstance(item, BinaryContent):
                    # NOTE: The type from Google GenAI is incorrect, it should be `str`, not `bytes`.
                    base64_encoded = base64.b64encode(item.data).decode('utf-8')
                    content.append({'inline_data': {'data': base64_encoded, 'mime_type': item.media_type}})  # type: ignore
                elif isinstance(item, (AudioUrl, ImageUrl, DocumentUrl, VideoUrl)):
                    client = cached_async_http_client()
                    response = await client.get(item.url, follow_redirects=True)
                    response.raise_for_status()
                    # NOTE: The type from Google GenAI is incorrect, it should be `str`, not `bytes`.
                    base64_encoded = base64.b64encode(response.content).decode('utf-8')
                    content.append({'inline_data': {'data': base64_encoded, 'mime_type': item.media_type}})  # type: ignore
                else:
                    assert_never(item)
        return content


@dataclass
class GeminiStreamedResponse(StreamedResponse):
    """Implementation of `StreamedResponse` for the Gemini model."""

    _model_name: GoogleModelName
    _response: AsyncIterator[GenerateContentResponse]
    _timestamp: datetime

    async def _get_event_iterator(self) -> AsyncIterator[ModelResponseStreamEvent]:
        async for chunk in self._response:
            self._usage = _metadata_as_usage(chunk)

            assert chunk.candidates is not None
            candidate = chunk.candidates[0]
            if candidate.content is None:
                raise UnexpectedModelBehavior('Streamed response has no content field')  # pragma: no cover
            assert candidate.content.parts is not None
            for part in candidate.content.parts:
                if part.text is not None:
                    yield self._parts_manager.handle_text_delta(vendor_part_id='content', content=part.text)
                elif part.function_call:
                    maybe_event = self._parts_manager.handle_tool_call_delta(
                        vendor_part_id=uuid4(),
                        tool_name=part.function_call.name,
                        args=part.function_call.args,
                        tool_call_id=part.function_call.id,
                    )
                    if maybe_event is not None:  # pragma: no branch
                        yield maybe_event
                else:
                    assert part.function_response is not None, f'Unexpected part: {part}'  # pragma: no cover

    @property
    def model_name(self) -> GoogleModelName:
        """Get the model name of the response."""
        return self._model_name

    @property
    def timestamp(self) -> datetime:
        """Get the timestamp of the response."""
        return self._timestamp


def _content_model_response(m: ModelResponse) -> ContentDict:
    parts: list[PartDict] = []
    for item in m.parts:
        if isinstance(item, ToolCallPart):
            function_call = FunctionCallDict(name=item.tool_name, args=item.args_as_dict(), id=item.tool_call_id)
            parts.append({'function_call': function_call})
        elif isinstance(item, TextPart):
            if item.content:  # pragma: no branch
                parts.append({'text': item.content})
        else:
            assert_never(item)
    return ContentDict(role='model', parts=parts)


def _process_response_from_parts(
    parts: list[Part],
    model_name: GoogleModelName,
    usage: usage.Usage,
    vendor_id: str | None,
    vendor_details: dict[str, Any] | None = None,
) -> ModelResponse:
    items: list[ModelResponsePart] = []
    for part in parts:
<<<<<<< HEAD
        if part.executable_code is not None:
            items.append(ServerToolCallPart(args=part.executable_code.model_dump(), tool_name='code_execution'))
        elif part.code_execution_result is not None:
            items.append(
                ServerToolReturnPart(
                    tool_name='code_execution',
                    content=part.code_execution_result.output,
                    tool_call_id="It doesn't have.",
                )
            )
        elif part.text:
=======
        if part.text is not None:
>>>>>>> b201dcd6
            items.append(TextPart(content=part.text))
        elif part.function_call:
            assert part.function_call.name is not None
            tool_call_part = ToolCallPart(tool_name=part.function_call.name, args=part.function_call.args)
            if part.function_call.id is not None:
                tool_call_part.tool_call_id = part.function_call.id  # pragma: no cover
            items.append(tool_call_part)
        elif part.function_response:  # pragma: no cover
            raise UnexpectedModelBehavior(
                f'Unsupported response from Gemini, expected all parts to be function calls or text, got: {part!r}'
            )
    return ModelResponse(
        parts=items, model_name=model_name, usage=usage, vendor_id=vendor_id, vendor_details=vendor_details
    )


def _function_declaration_from_tool(tool: ToolDefinition) -> FunctionDeclarationDict:
    json_schema = tool.parameters_json_schema
    f = FunctionDeclarationDict(name=tool.name, description=tool.description)
    if json_schema.get('properties'):  # pragma: no branch
        f['parameters'] = json_schema  # type: ignore
    return f


def _tool_config(function_names: list[str]) -> ToolConfigDict:
    mode = FunctionCallingConfigMode.ANY
    function_calling_config = FunctionCallingConfigDict(mode=mode, allowed_function_names=function_names)
    return ToolConfigDict(function_calling_config=function_calling_config)


def _metadata_as_usage(response: GenerateContentResponse) -> usage.Usage:
    metadata = response.usage_metadata
    if metadata is None:
        return usage.Usage()  # pragma: no cover
    metadata = metadata.model_dump(exclude_defaults=True)

    details: dict[str, int] = {}
    if cached_content_token_count := metadata.get('cached_content_token_count'):
        details['cached_content_tokens'] = cached_content_token_count  # pragma: no cover

    if thoughts_token_count := metadata.get('thoughts_token_count'):
        details['thoughts_tokens'] = thoughts_token_count

    if tool_use_prompt_token_count := metadata.get('tool_use_prompt_token_count'):
        details['tool_use_prompt_tokens'] = tool_use_prompt_token_count  # pragma: no cover

    for key, metadata_details in metadata.items():
        if key.endswith('_details') and metadata_details:
            suffix = key.removesuffix('_details')
            for detail in metadata_details:
                details[f'{detail["modality"].lower()}_{suffix}'] = detail['token_count']

    return usage.Usage(
        request_tokens=metadata.get('prompt_token_count', 0),
        response_tokens=metadata.get('candidates_token_count', 0),
        total_tokens=metadata.get('total_token_count', 0),
        details=details,
    )<|MERGE_RESOLUTION|>--- conflicted
+++ resolved
@@ -460,10 +460,10 @@
 ) -> ModelResponse:
     items: list[ModelResponsePart] = []
     for part in parts:
-<<<<<<< HEAD
         if part.executable_code is not None:
             items.append(ServerToolCallPart(args=part.executable_code.model_dump(), tool_name='code_execution'))
         elif part.code_execution_result is not None:
+            # TODO(Marcelo): Is the idea to generate the tool_call_id on the `executable_code`, and then pass it here?
             items.append(
                 ServerToolReturnPart(
                     tool_name='code_execution',
@@ -471,10 +471,7 @@
                     tool_call_id="It doesn't have.",
                 )
             )
-        elif part.text:
-=======
-        if part.text is not None:
->>>>>>> b201dcd6
+        elif part.text is not None:
             items.append(TextPart(content=part.text))
         elif part.function_call:
             assert part.function_call.name is not None
