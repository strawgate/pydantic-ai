--- conflicted
+++ resolved
@@ -253,11 +253,8 @@
     docstring_format: DocstringFormat
     require_parameter_descriptions: bool
     strict: bool | None
-<<<<<<< HEAD
     sequential: bool | None
-=======
     requires_approval: bool
->>>>>>> e090747c
     function_schema: _function_schema.FunctionSchema
     """
     The base JSON schema for the tool's parameters.
@@ -278,11 +275,8 @@
         require_parameter_descriptions: bool = False,
         schema_generator: type[GenerateJsonSchema] = GenerateToolJsonSchema,
         strict: bool | None = None,
-<<<<<<< HEAD
         sequential: bool | None = None,
-=======
         requires_approval: bool = False,
->>>>>>> e090747c
         function_schema: _function_schema.FunctionSchema | None = None,
     ):
         """Create a new tool instance.
@@ -335,12 +329,9 @@
             schema_generator: The JSON schema generator class to use. Defaults to `GenerateToolJsonSchema`.
             strict: Whether to enforce JSON schema compliance (only affects OpenAI).
                 See [`ToolDefinition`][pydantic_ai.tools.ToolDefinition] for more info.
-<<<<<<< HEAD
             sequential: Whether the function requires a sequential/serial execution environment. Defaults to False.
-=======
             requires_approval: Whether this tool requires human-in-the-loop approval. Defaults to False.
                 See the [tools documentation](../deferred-tools.md#human-in-the-loop-tool-approval) for more info.
->>>>>>> e090747c
             function_schema: The function schema to use for the tool. If not provided, it will be generated.
         """
         self.function = function
@@ -359,11 +350,8 @@
         self.docstring_format = docstring_format
         self.require_parameter_descriptions = require_parameter_descriptions
         self.strict = strict
-<<<<<<< HEAD
         self.sequential = sequential
-=======
         self.requires_approval = requires_approval
->>>>>>> e090747c
 
     @classmethod
     def from_schema(
@@ -372,11 +360,8 @@
         name: str,
         description: str | None,
         json_schema: JsonSchemaValue,
-<<<<<<< HEAD
         sequential: bool | None = None,
-=======
         takes_ctx: bool = False,
->>>>>>> e090747c
     ) -> Self:
         """Creates a Pydantic tool from a function and a JSON schema.
 
@@ -388,12 +373,9 @@
             description: Used to tell the model how/when/why to use the tool.
                 You can provide few-shot examples as a part of the description.
             json_schema: The schema for the function arguments
-<<<<<<< HEAD
             sequential: Whether the function requires a sequential/serial execution environment. Defaults to False.
-=======
             takes_ctx: An optional boolean parameter indicating whether the function
                 accepts the context object as an argument.
->>>>>>> e090747c
 
         Returns:
             A Pydantic tool that calls the function
